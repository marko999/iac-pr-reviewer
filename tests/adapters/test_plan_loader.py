--- conflicted
+++ resolved
@@ -51,11 +51,7 @@
     module_dir = tmp_path / "module_a"
     module_dir.mkdir()
     (module_dir / "main.tf").write_text(
-<<<<<<< HEAD
-        'resource "null_resource" "example" {}',
-=======
         "resource \"null_resource\" \"example\" {}",
->>>>>>> af4338e0
         encoding="utf-8",
     )
 
@@ -91,11 +87,7 @@
     plan_command = next(cmd for cmd in commands if cmd["args"][1] == "plan")
     assert any(
         arg.endswith(str(var_file.resolve())) for arg in plan_command["args"]
-<<<<<<< HEAD
-    ), "-var-file path"
-=======
     )  # -var-file path
->>>>>>> af4338e0
     assert plan_command["env"]["TF_VAR_region"] == "eastus"
     assert plan_command["env"]["PATH"] == os.environ.get("PATH", "")
 
