--- conflicted
+++ resolved
@@ -4,18 +4,13 @@
 
 import io
 import json
-<<<<<<< HEAD
 from collections import Counter
-=======
->>>>>>> af4338e0
 from contextlib import redirect_stdout
 from pathlib import Path
 from typing import Any
 
 import pytest
 
-import pytest
-
 from compliance_service.cli import app
 from compliance_service.models import Finding, FindingSeverity, NormalizedResource
 from compliance_service.service import ValidationResult
@@ -23,6 +18,12 @@
 EXAMPLES_ROOT = Path(__file__).resolve().parents[2] / "examples" / "azure"
 FINDINGS_FILENAME = "expected-findings.json"
 SEVERITY_RANK = {"info": 0, "warning": 1, "error": 2, "critical": 3}
+SEVERITY_TRANSLATION = {
+    "info": FindingSeverity.INFO.value,
+    "warning": FindingSeverity.MEDIUM.value,
+    "error": FindingSeverity.HIGH.value,
+    "critical": FindingSeverity.CRITICAL.value,
+}
 
 
 def _load_manifest(path: Path) -> dict[str, Any]:
@@ -181,14 +182,37 @@
 
     assert exit_code == 1
     payload = json.loads(output)
-<<<<<<< HEAD
     assert payload["metadata"] == expectations["non_compliant_manifest"]["metadata"]
-    assert payload["findings"] == expectations["non_compliant_manifest"]["findings"]
+
+    expected_findings = [
+        {
+            "rule_id": finding["rule_id"],
+            "message": finding["description"],
+            "severity": SEVERITY_TRANSLATION[finding["severity"]],
+            "resource": finding["resource"],
+        }
+        for finding in expectations["non_compliant_manifest"]["findings"]
+    ]
+    actual_findings = [
+        {
+            "rule_id": finding["rule_id"],
+            "message": finding["message"],
+            "severity": finding["severity"],
+            "resource": (finding.get("resource") or {}).get("address"),
+        }
+        for finding in payload["findings"]
+    ]
+
+    assert actual_findings == expected_findings
     assert payload["summary"]["total_findings"] == expectations["total_findings"]
-    assert payload["summary"]["highest_severity"] == expectations["highest_severity"]
-    assert payload["summary"]["counts"] == expectations["severity_counts"]
-=======
-    assert payload["summary"]["total_findings"] == 2
-    assert payload["summary"]["counts"]["high"] == 1
-    assert payload["summary"]["counts"]["medium"] == 1
->>>>>>> af4338e0
+    expected_highest = expectations["highest_severity"]
+    if expected_highest is not None:
+        expected_highest = SEVERITY_TRANSLATION[expected_highest]
+    assert payload["summary"]["highest_severity"] == expected_highest
+
+    expected_counts = {
+        SEVERITY_TRANSLATION[severity]: count
+        for severity, count in expectations["severity_counts"].items()
+    }
+    for severity, count in expected_counts.items():
+        assert payload["summary"]["counts"].get(severity, 0) == count