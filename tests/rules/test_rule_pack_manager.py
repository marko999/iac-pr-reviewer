import json
from pathlib import Path

import pytest

<<<<<<< HEAD
=======
from compliance_service.models import FindingSeverity
>>>>>>> af4338e0
from compliance_service.rules import RulePackError, RulePackManager


def write_manifest(tmp_path: Path, name: str, content: str) -> Path:
    path = tmp_path / name
    path.write_text(content, encoding="utf-8")
    return path


def test_merges_default_and_override_manifests(tmp_path: Path):
    default_manifest = write_manifest(
        tmp_path,
        "defaults.yaml",
        json.dumps(
            {
                "packs": [
                    {
                        "name": "azureBaseline",
                        "enabled": True,
                        "module": "PSRule.Rules.Azure",
                        "source": "baseline.yaml",
                        "settings": {"severity": "Major"},
                        "severity": {
                            "PSRule.Azure.Storage.Account.DenyPublicNetworkAccess": "high",
                            "PSRule.Azure.AppService.RequireHttps": "medium",
                        },
                    }
                ]
            },
            indent=2,
        ),
    )

    override_manifest = write_manifest(
        tmp_path,
        "override.yaml",
        json.dumps(
            {
                "packs": [
                    {
                        "name": "azureBaseline",
                        "enabled": False,
                        "settings": {"severity": "Critical"},
                        "severity": {
                            "PSRule.Azure.Storage.Account.DenyPublicNetworkAccess": "critical",
                        },
                    },
                    {"name": "azureNaming", "module": "Custom.Rules.Naming"},
                ]
            },
            indent=2,
        ),
    )

    manager = RulePackManager(default_manifests=[default_manifest])
    packs = manager.load([override_manifest])

    packs_by_name = {pack.name: pack for pack in packs}
    assert set(packs_by_name) == {"azureBaseline", "azureNaming"}

    baseline = packs_by_name["azureBaseline"]
    assert baseline.enabled is False
    assert baseline.module == "PSRule.Rules.Azure"
    assert baseline.source == "baseline.yaml"
    assert baseline.settings["severity"] == "Critical"
    assert baseline.severity_overrides == {
        "PSRule.Azure.Storage.Account.DenyPublicNetworkAccess": FindingSeverity.CRITICAL,
        "PSRule.Azure.AppService.RequireHttps": FindingSeverity.MEDIUM,
    }

    naming = packs_by_name["azureNaming"]
    assert naming.enabled is True
    assert naming.module == "Custom.Rules.Naming"

    enabled = manager.enabled_packs([override_manifest])
    assert [pack.name for pack in enabled] == ["azureNaming"]


def test_default_manifest_loaded():
    manager = RulePackManager()
    packs = manager.enabled_packs()

    pack_names = {pack.name for pack in packs}
    assert "azureBaseline" in pack_names

    baseline = next(pack for pack in packs if pack.name == "azureBaseline")
    assert baseline.module == "PSRule.Rules.Azure"
    assert baseline.settings["baseline"] == "Azure"
    assert baseline.severity_overrides[
        "PSRule.Azure.Storage.Account.DenyPublicNetworkAccess"
    ] == FindingSeverity.CRITICAL


def test_missing_manifest_raises(tmp_path: Path):
    manager = RulePackManager()
    with pytest.raises(RulePackError):
        manager.load([tmp_path / "missing.yaml"])<|MERGE_RESOLUTION|>--- conflicted
+++ resolved
@@ -3,10 +3,7 @@
 
 import pytest
 
-<<<<<<< HEAD
-=======
 from compliance_service.models import FindingSeverity
->>>>>>> af4338e0
 from compliance_service.rules import RulePackError, RulePackManager
 
 
