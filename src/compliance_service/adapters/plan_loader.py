--- conflicted
+++ resolved
@@ -34,13 +34,9 @@
         self.plan_json_path = Path(plan_json_path).resolve() if plan_json_path else None
         self.plan_file_path = Path(plan_file_path).resolve() if plan_file_path else None
         self.module_paths = (
-<<<<<<< HEAD
-            [Path(path).resolve() for path in module_paths] if module_paths else None
-=======
             [Path(path).resolve() for path in module_paths]
             if module_paths
             else None
->>>>>>> af4338e0
         )
         self.auto_discover_modules = auto_discover_modules
         self.var_files = (
