name: IaC Compliance Validation

on:
  push:
    branches: [main]
  pull_request:
  workflow_dispatch:
    inputs:
      plan-json:
        description: Path to a Terraform plan JSON artifact to validate.
        required: false
        default: ""
      fail-on:
        description: Highest allowed severity before failing the workflow.
        required: false
        default: high
        type: choice
        options:
          - info
          - low
          - medium
          - high
          - critical
      rule-manifests:
        description: >-
          Newline separated list of PSRule manifest files to include when running validation.
        required: false
        default: ""

permissions:
  contents: read

jobs:
  validate:
    name: Run IaC compliance checks
    runs-on: ubuntu-latest
    env:
      PSRULE_MODULES: PSRule.Rules.Azure

    steps:
      - name: Check out repository
        uses: actions/checkout@v4

      - name: Set up Python
        uses: actions/setup-python@v5
        with:
          python-version: '3.11'

      - name: Install CLI dependencies
        run: |
          python -m pip install --upgrade pip
          pip install .

      - name: Restore PSRule module cache
        id: psrule-cache
        uses: actions/cache@v4
        with:
          path: ~/.local/share/powershell/Modules
          key: ${{ runner.os }}-psrule-${{ hashFiles('rules/**/*.yaml') }}
          restore-keys: |
            ${{ runner.os }}-psrule-

      - name: Install PSRule modules
        shell: pwsh
        run: |
          if (-not (Get-PackageProvider -Name NuGet -ErrorAction SilentlyContinue)) {
            Install-PackageProvider -Name NuGet -Scope CurrentUser -Force -Confirm:$false
          }
          if (Get-Command Set-PSRepository -ErrorAction SilentlyContinue) {
            Set-PSRepository -Name PSGallery -InstallationPolicy Trusted -ErrorAction SilentlyContinue
          }
          foreach ($module in $env:PSRULE_MODULES.Split(',')) {
            if (-not (Test-Path (Join-Path $env:HOME ".local/share/powershell/Modules/$module"))) {
              Install-Module -Name $module -Scope CurrentUser -Force -Confirm:$false
            }
          }

      - name: Expose PSRule wrapper
        run: |
          cat <<'EOF' > "$RUNNER_TEMP/ps-rule"
          #!/usr/bin/env bash
          # Temporary stub until PSRule integration lands (Track D/E).
          cat <<'JSON'
          {"results":[]}
          JSON
          EOF
          chmod +x "$RUNNER_TEMP/ps-rule"
          echo "$RUNNER_TEMP" >> "$GITHUB_PATH"

      - name: Resolve validation configuration
        env:
          WORKFLOW_PLAN_JSON: ${{ inputs.plan-json }}
          WORKFLOW_FAIL_ON: ${{ inputs.fail-on }}
          WORKFLOW_RULE_MANIFESTS: ${{ inputs.rule-manifests }}
          CONFIG_PATH: .github/iac-compliance.json
        run: |
          python <<'PY'
          import json
          import os
          from pathlib import Path

          DEFAULTS = {
              "plan_json": "tests/fixtures/azure/app_service_storage_plan.json",
              "fail_on": "high",
              "rule_manifests": [],
          }

          config_path = Path(os.environ.get("CONFIG_PATH", "")).resolve()
          config: dict[str, object] = {}
          if config_path.is_file():
              try:
                  loaded = json.loads(config_path.read_text())
              except json.JSONDecodeError as exc:
                  raise SystemExit(f"Invalid JSON in {config_path}: {exc}")
              if not isinstance(loaded, dict):
                  raise SystemExit(f"Configuration file must contain a JSON object: {config_path}")
              config = loaded

          plan_json = (
              os.environ.get("WORKFLOW_PLAN_JSON")
              or config.get("plan_json")
              or DEFAULTS["plan_json"]
          )
          if plan_json is None:
              plan_json = ""
          elif not isinstance(plan_json, str):
              plan_json = str(plan_json)

          fail_on = (
              os.environ.get("WORKFLOW_FAIL_ON")
              or config.get("fail_on")
              or DEFAULTS["fail_on"]
          )
          if isinstance(fail_on, str):
              fail_on = fail_on.lower()
          else:
              raise SystemExit("fail_on must be a string value")
          allowed_failures = {"info", "low", "medium", "high", "critical"}
          if fail_on not in allowed_failures:
              raise SystemExit(
                  "fail_on must be one of: info, low, medium, high, critical"
              )

          manifest_override = os.environ.get("WORKFLOW_RULE_MANIFESTS")
          if manifest_override:
              manifest_values = [
                  line.strip()
                  for line in manifest_override.splitlines()
                  if line.strip()
              ]
          else:
              manifests = config.get("rule_manifests", DEFAULTS["rule_manifests"])
              if not isinstance(manifests, list):
                  raise SystemExit("rule_manifests must be an array of strings")
              manifest_values = [str(value) for value in manifests if str(value).strip()]

          github_env = Path(os.environ["GITHUB_ENV"])
          with github_env.open("a", encoding="utf-8") as env_file:
              if plan_json:
                  env_file.write(f"VALIDATION_PLAN_JSON={plan_json}\n")
              env_file.write(f"COMPLIANCE_FAIL_ON={fail_on}\n")
              env_file.write("RULE_MANIFESTS<<EOF\n")
              env_file.write("\n".join(manifest_values))
              env_file.write("\nEOF\n")

          print("Resolved configuration:")
          print(f"  plan_json={plan_json}")
          print(f"  fail_on={fail_on}")
          if manifest_values:
              for value in manifest_values:
                  print(f"  rule_manifest={value}")
          else:
              print("  rule_manifest=<none>")
          PY

      - name: Run IaC compliance validation
<<<<<<< HEAD
        id: run-validation
        continue-on-error: true
        run: |
          set -o pipefail
          RESULTS_PATH="$RUNNER_TEMP/compliance-results.json"
          echo "results_path=$RESULTS_PATH" >> "$GITHUB_OUTPUT"
          iac-compliance validate \
            --plan-json "${{ env.VALIDATION_PLAN_JSON }}" \
            --format json \
            --fail-on "${{ env.COMPLIANCE_FAIL_ON }}" \
            | tee "$RESULTS_PATH"
=======
        shell: bash
        run: |
          set -euo pipefail

          args=("--format" "json")

          if [[ -n "${VALIDATION_PLAN_JSON:-}" ]]; then
            args+=("--plan-json" "$VALIDATION_PLAN_JSON")
          fi

          if [[ -n "${COMPLIANCE_FAIL_ON:-}" ]]; then
            args+=("--fail-on" "$COMPLIANCE_FAIL_ON")
          fi

          if [[ -n "${RULE_MANIFESTS:-}" ]]; then
            while IFS= read -r manifest; do
              [[ -z "$manifest" ]] && continue
              args+=("--rule-manifest" "$manifest")
            done <<< "${RULE_MANIFESTS}"
          fi

          iac-compliance validate "${args[@]}"
>>>>>>> 5186d241
        # TODO(Track E): Replace fixture validation with real plan ingestion once implemented.

      - name: Publish compliance report
        if: always()
        env:
          RESULTS_PATH: ${{ steps.run-validation.outputs.results_path }}
        run: |
          if [ -z "${RESULTS_PATH}" ]; then
            echo "Compliance results path was not provided." >&2
            exit 1
          fi
          if [ ! -f "${RESULTS_PATH}" ]; then
            echo "Compliance results file not found: ${RESULTS_PATH}" >&2
            exit 1
          fi
          python -m compliance_service.cli.github_reporting "${RESULTS_PATH}"

      - name: Upload compliance findings artifact
        if: always() && steps.run-validation.outputs.results_path != ''
        uses: actions/upload-artifact@v4
        with:
          name: compliance-findings
          path: ${{ steps.run-validation.outputs.results_path }}
          retention-days: 14

      - name: Fail when compliance validation reports violations
        if: steps.run-validation.outcome == 'failure'
        run: exit 1<|MERGE_RESOLUTION|>--- conflicted
+++ resolved
@@ -174,19 +174,8 @@
           PY
 
       - name: Run IaC compliance validation
-<<<<<<< HEAD
         id: run-validation
         continue-on-error: true
-        run: |
-          set -o pipefail
-          RESULTS_PATH="$RUNNER_TEMP/compliance-results.json"
-          echo "results_path=$RESULTS_PATH" >> "$GITHUB_OUTPUT"
-          iac-compliance validate \
-            --plan-json "${{ env.VALIDATION_PLAN_JSON }}" \
-            --format json \
-            --fail-on "${{ env.COMPLIANCE_FAIL_ON }}" \
-            | tee "$RESULTS_PATH"
-=======
         shell: bash
         run: |
           set -euo pipefail
@@ -208,8 +197,10 @@
             done <<< "${RULE_MANIFESTS}"
           fi
 
-          iac-compliance validate "${args[@]}"
->>>>>>> 5186d241
+          RESULTS_PATH="$RUNNER_TEMP/compliance-results.json"
+          echo "results_path=$RESULTS_PATH" >> "$GITHUB_OUTPUT"
+
+          iac-compliance validate "${args[@]}" | tee "$RESULTS_PATH"
         # TODO(Track E): Replace fixture validation with real plan ingestion once implemented.
 
       - name: Publish compliance report
